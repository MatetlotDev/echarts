--- conflicted
+++ resolved
@@ -1,4 +1,4 @@
-/*
+zz/*
 * Licensed to the Apache Software Foundation (ASF) under one
 * or more contributor license agreements.  See the NOTICE file
 * distributed with this work for additional information
@@ -47,12 +47,8 @@
 import {CoordinateSystemMaster} from '../CoordinateSystem';
 import { ScaleDataValue } from '../../util/types';
 import List from '../../data/List';
-<<<<<<< HEAD
-import SeriesModel from '../../model/Series';
 import OrdinalScale from '../../scale/Ordinal';
-=======
 import { isCartesian2DSeries, findAxisModels } from './cartesianAxisHelper';
->>>>>>> fca7f985
 
 
 type Cartesian2DDimensionName = 'x' | 'y';
@@ -461,36 +457,6 @@
                 axis.scale.unionExtentFromData(data, dim);
             });
         }
-
-        // function sortCategory(
-        //     data: List,
-        //     axis: Axis2D,
-        //     axisModel: CartesianAxisModel,
-        //     otherAxis: Axis2D
-        // ): void {
-        //     const sort = axisModel.get('sort');
-        //     if (axis.type === 'category' && sort) {
-        //         data.each(otherAxis.dim, value => {
-        //             for (let i = 0, len = sortedDataValue.length; i < len; ++i) {
-        //                 if (value > sortedDataValue[i]) {
-        //                     sortedDataValue.splice(i, 0, value as number);
-
-        //                     for (let j = 0; j <= len; ++j) {
-        //                         if (sortedDataIndex[j] >= i) {
-        //                             ++sortedDataIndex[j];
-        //                         }
-        //                     }
-        //                     sortedDataIndex.push(i);
-        //                     return;
-        //                 }
-        //             }
-        //             // Smallest for now, insert at the end
-        //             sortedDataValue.push(value as number);
-        //             sortedDataIndex.push(sortedDataIndex.length);
-        //         });
-        //         (axis.scale as OrdinalScale).setCategoryIndices(sortedDataIndex);
-        //     }
-        // }
     }
 
     /**
