--- conflicted
+++ resolved
@@ -106,13 +106,10 @@
     };
     highDownSilentOnTouch?: boolean;
     onStateChange?: (fromState: 'normal' | 'emphasis', toState: 'normal' | 'emphasis') => void;
-<<<<<<< HEAD
 
     highlighted?: boolean;
     selected?: boolean;
-=======
     z2EmphasisLift?: number;
->>>>>>> 9963aa4f
 }
 
 export interface DataHost {
