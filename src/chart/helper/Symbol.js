--- conflicted
+++ resolved
@@ -223,7 +223,6 @@
             elStyle.opacity = opacity;
         }
 
-<<<<<<< HEAD
         var valueDim = (seriesScope && seriesScope.useNameLabel)
             ? 'ecDataItemName'
             : labelHelper.findLabelValueDim(data);
@@ -233,8 +232,6 @@
         labelHelper.setTextToStyle(
             data, idx, valueDim, hoverItemStyle, seriesModel, hoverLabelModel, color
         );
-=======
-        var valueDim = labelHelper.findLabelValueDim(data);
 
         if (valueDim != null) {
             graphic.setText(elStyle, labelModel, color);
@@ -250,7 +247,6 @@
                 ? seriesModel.getFormattedLabel(idx, 'emphasis')
                 : null;
         }
->>>>>>> 0a405096
 
         symbolPath.off('mouseover')
             .off('mouseout')
