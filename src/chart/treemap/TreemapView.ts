/*
* Licensed to the Apache Software Foundation (ASF) under one
* or more contributor license agreements.  See the NOTICE file
* distributed with this work for additional information
* regarding copyright ownership.  The ASF licenses this file
* to you under the Apache License, Version 2.0 (the
* "License"); you may not use this file except in compliance
* with the License.  You may obtain a copy of the License at
*
*   http://www.apache.org/licenses/LICENSE-2.0
*
* Unless required by applicable law or agreed to in writing,
* software distributed under the License is distributed on an
* "AS IS" BASIS, WITHOUT WARRANTIES OR CONDITIONS OF ANY
* KIND, either express or implied.  See the License for the
* specific language governing permissions and limitations
* under the License.
*/

import {bind, each, indexOf, curry, extend, retrieve} from 'zrender/src/core/util';
import * as graphic from '../../util/graphic';
import DataDiffer from '../../data/DataDiffer';
import * as helper from '../helper/treeHelper';
import Breadcrumb from './Breadcrumb';
import RoamController, { RoamEventParams } from '../../component/helper/RoamController';
import BoundingRect, { RectLike } from 'zrender/src/core/BoundingRect';
import * as matrix from 'zrender/src/core/matrix';
import * as animationUtil from '../../util/animation';
import makeStyleMapper from '../../model/mixin/makeStyleMapper';
import ChartView from '../../view/Chart';
import Tree, { TreeNode } from '../../data/Tree';
import TreemapSeriesModel, { TreemapSeriesNodeItemOption } from './TreemapSeries';
import GlobalModel from '../../model/Global';
import ExtensionAPI from '../../ExtensionAPI';
import Model from '../../model/Model';
import { LayoutRect } from '../../util/layout';
import { TreemapLayoutNode } from './treemapLayout';
import Element from 'zrender/src/Element';
import Displayable from 'zrender/src/graphic/Displayable';
import { makeInner } from '../../util/model';
import { PathStyleProps, PathProps } from 'zrender/src/graphic/Path';
import { TreeSeriesNodeItemOption } from '../tree/TreeSeries';
import {
    TreemapRootToNodePayload,
    TreemapMovePayload,
    TreemapRenderPayload,
    TreemapZoomToNodePayload
} from './treemapAction';
import { ColorString } from '../../util/types';
import { windowOpen } from '../../util/format';
import { TextStyleProps } from 'zrender/src/graphic/Text';

const Group = graphic.Group;
const Rect = graphic.Rect;

const DRAG_THRESHOLD = 3;
const PATH_LABEL_NOAMAL = 'label';
const PATH_LABEL_EMPHASIS = ['emphasis', 'label'] as const;
const PATH_UPPERLABEL_NORMAL = 'upperLabel';
const PATH_UPPERLABEL_EMPHASIS = ['emphasis', 'upperLabel'] as const;
const Z_BASE = 10; // Should bigger than every z.
const Z_BG = 1;
const Z_CONTENT = 2;

const getItemStyleEmphasis = makeStyleMapper([
    ['fill', 'color'],
    // `borderColor` and `borderWidth` has been occupied,
    // so use `stroke` to indicate the stroke of the rect.
    ['stroke', 'strokeColor'],
    ['lineWidth', 'strokeWidth'],
    ['shadowBlur'],
    ['shadowOffsetX'],
    ['shadowOffsetY'],
    ['shadowColor']
]);
const getItemStyleNormal = function (model: Model<TreemapSeriesNodeItemOption['itemStyle']>): PathStyleProps {
    // Normal style props should include emphasis style props.
    const itemStyle = getItemStyleEmphasis(model) as PathStyleProps;
    // Clear styles set by emphasis.
    itemStyle.stroke = itemStyle.fill = itemStyle.lineWidth = null;
    return itemStyle;
};

interface RenderElementStorage {
    nodeGroup: graphic.Group[]
    background: graphic.Rect[]
    content: graphic.Rect[]
}

type LastCfgStorage = {
    [key in keyof RenderElementStorage]: LastCfg[]
    // nodeGroup: {
    //     old: Pick<graphic.Group, 'position'>[]
    //     fadein: boolean
    // }[]
    // background: {
    //     old: Pick<graphic.Rect, 'shape'>
    //     fadein: boolean
    // }[]
    // content: {
    //     old: Pick<graphic.Rect, 'shape'>
    //     fadein: boolean
    // }[]
};

interface FoundTargetInfo {
    node: TreeNode

    offsetX?: number
    offsetY?: number
}

interface RenderResult {
    lastsForAnimation: LastCfgStorage
    willInvisibleEls?: graphic.Rect[]
    willDeleteEls: RenderElementStorage
    renderFinally: () => void
}

interface ReRoot {
    rootNodeGroup: graphic.Group
    direction: 'drillDown' | 'rollUp'
}

interface LastCfg {
    oldX?: number
    oldY?: number
    oldShape?: graphic.Rect['shape']
    fadein: boolean
}

const inner = makeInner<{
    nodeWidth: number
    nodeHeight: number
    willDelete: boolean
}, Element>();

class TreemapView extends ChartView {

    static type = 'treemap';
    type = TreemapView.type;

    private _containerGroup: graphic.Group;
    private _breadcrumb: Breadcrumb;
    private _controller: RoamController;

    private _oldTree: Tree;

    private _state: 'ready' | 'animating' = 'ready';

    private _storage = createStorage() as RenderElementStorage;

    seriesModel: TreemapSeriesModel;
    api: ExtensionAPI;
    ecModel: GlobalModel;

    /**
     * @override
     */
    render(
        seriesModel: TreemapSeriesModel,
        ecModel: GlobalModel,
        api: ExtensionAPI,
        payload: TreemapZoomToNodePayload | TreemapRenderPayload | TreemapMovePayload | TreemapRootToNodePayload
    ) {

        const models = ecModel.findComponents({
            mainType: 'series', subType: 'treemap', query: payload
        });
        if (indexOf(models, seriesModel) < 0) {
            return;
        }

        this.seriesModel = seriesModel;
        this.api = api;
        this.ecModel = ecModel;

        const types = ['treemapZoomToNode', 'treemapRootToNode'];
        const targetInfo = helper
            .retrieveTargetInfo(payload, types, seriesModel);
        const payloadType = payload && payload.type;
        const layoutInfo = seriesModel.layoutInfo;
        const isInit = !this._oldTree;
        const thisStorage = this._storage;

        // Mark new root when action is treemapRootToNode.
        const reRoot = (payloadType === 'treemapRootToNode' && targetInfo && thisStorage)
            ? {
                rootNodeGroup: thisStorage.nodeGroup[targetInfo.node.getRawIndex()],
                direction: (payload as TreemapRootToNodePayload).direction
            }
            : null;

        const containerGroup = this._giveContainerGroup(layoutInfo);

        const renderResult = this._doRender(containerGroup, seriesModel, reRoot);
        (
            !isInit && (
                !payloadType
                || payloadType === 'treemapZoomToNode'
                || payloadType === 'treemapRootToNode'
            )
        )
            ? this._doAnimation(containerGroup, renderResult, seriesModel, reRoot)
            : renderResult.renderFinally();

        this._resetController(api);

        this._renderBreadcrumb(seriesModel, api, targetInfo);
    }

    private _giveContainerGroup(layoutInfo: LayoutRect) {
        let containerGroup = this._containerGroup;
        if (!containerGroup) {
            // FIXME
            // 加一层containerGroup是为了clip，但是现在clip功能并没有实现。
            containerGroup = this._containerGroup = new Group();
            this._initEvents(containerGroup);
            this.group.add(containerGroup);
        }
        containerGroup.x = layoutInfo.x;
        containerGroup.y = layoutInfo.y;

        return containerGroup;
    }

    private _doRender(containerGroup: graphic.Group, seriesModel: TreemapSeriesModel, reRoot: ReRoot): RenderResult {
        const thisTree = seriesModel.getData().tree;
        const oldTree = this._oldTree;

        // Clear last shape records.
        const lastsForAnimation = createStorage() as LastCfgStorage;
        const thisStorage = createStorage() as RenderElementStorage;
        const oldStorage = this._storage;
        const willInvisibleEls: RenderResult['willInvisibleEls'] = [];

        function doRenderNode(thisNode: TreeNode, oldNode: TreeNode, parentGroup: graphic.Group, depth: number) {
            return renderNode(
                seriesModel,
                thisStorage, oldStorage, reRoot,
                lastsForAnimation, willInvisibleEls,
                thisNode, oldNode, parentGroup, depth
            );
        }

        // Notice: when thisTree and oldTree are the same tree (see list.cloneShallow),
        // the oldTree is actually losted, so we can not find all of the old graphic
        // elements from tree. So we use this stragegy: make element storage, move
        // from old storage to new storage, clear old storage.

        dualTravel(
            thisTree.root ? [thisTree.root] : [],
            (oldTree && oldTree.root) ? [oldTree.root] : [],
            containerGroup,
            thisTree === oldTree || !oldTree,
            0
        );

        // Process all removing.
        const willDeleteEls = clearStorage(oldStorage) as RenderElementStorage;

        this._oldTree = thisTree;
        this._storage = thisStorage;

        return {
            lastsForAnimation,
            willDeleteEls,
            renderFinally
        };

        function dualTravel(
            thisViewChildren: TreemapLayoutNode[],
            oldViewChildren: TreemapLayoutNode[],
            parentGroup: graphic.Group,
            sameTree: boolean,
            depth: number
        ) {
            // When 'render' is triggered by action,
            // 'this' and 'old' may be the same tree,
            // we use rawIndex in that case.
            if (sameTree) {
                oldViewChildren = thisViewChildren;
                each(thisViewChildren, function (child, index) {
                    !child.isRemoved() && processNode(index, index);
                });
            }
            // Diff hierarchically (diff only in each subtree, but not whole).
            // because, consistency of view is important.
            else {
                (new DataDiffer(oldViewChildren, thisViewChildren, getKey, getKey))
                    .add(processNode)
                    .update(processNode)
                    .remove(curry(processNode, null))
                    .execute();
            }

            function getKey(node: TreeNode) {
                // Identify by name or raw index.
                return node.getId();
            }

            function processNode(newIndex: number, oldIndex?: number) {
                const thisNode = newIndex != null ? thisViewChildren[newIndex] : null;
                const oldNode = oldIndex != null ? oldViewChildren[oldIndex] : null;

                const group = doRenderNode(thisNode, oldNode, parentGroup, depth);

                group && dualTravel(
                    thisNode && thisNode.viewChildren || [],
                    oldNode && oldNode.viewChildren || [],
                    group,
                    sameTree,
                    depth + 1
                );
            }
        }

        function clearStorage(storage: RenderElementStorage) {
            const willDeleteEls = createStorage() as RenderElementStorage;
            storage && each(storage, function (store, storageName) {
                const delEls = willDeleteEls[storageName];
                each(store, function (el) {
                    el && (delEls.push(el as any), inner(el).willDelete = true);
                });
            });
            return willDeleteEls;
        }

        function renderFinally() {
            each(willDeleteEls, function (els) {
                each(els, function (el) {
                    el.parent && el.parent.remove(el);
                });
            });
            each(willInvisibleEls, function (el) {
                el.invisible = true;
                // Setting invisible is for optimizing, so no need to set dirty,
                // just mark as invisible.
                el.dirty();
            });
        }
    }

    private _doAnimation(
        containerGroup: graphic.Group,
        renderResult: RenderResult,
        seriesModel: TreemapSeriesModel,
        reRoot: ReRoot
    ) {
        if (!seriesModel.get('animation')) {
            return;
        }

        const duration = seriesModel.get('animationDurationUpdate');
        const easing = seriesModel.get('animationEasing');
        const animationWrap = animationUtil.createWrap();

        // Make delete animations.
        each(renderResult.willDeleteEls, function (store, storageName) {
            each(store, function (el, rawIndex) {
                if ((el as Displayable).invisible) {
                    return;
                }

                const parent = el.parent; // Always has parent, and parent is nodeGroup.
                let target: PathProps;
                const innerStore = inner(parent);

                if (reRoot && reRoot.direction === 'drillDown') {
                    target = parent === reRoot.rootNodeGroup
                        // This is the content element of view root.
                        // Only `content` will enter this branch, because
                        // `background` and `nodeGroup` will not be deleted.
                        ? {
                            shape: {
                                x: 0,
                                y: 0,
                                width: innerStore.nodeWidth,
                                height: innerStore.nodeHeight
                            },
                            style: {
                                opacity: 0
                            }
                        }
                        // Others.
                        : {style: {opacity: 0}};
                }
                else {
                    let targetX = 0;
                    let targetY = 0;

                    if (!innerStore.willDelete) {
                        // Let node animate to right-bottom corner, cooperating with fadeout,
                        // which is appropriate for user understanding.
                        // Divided by 2 for reRoot rolling up effect.
                        targetX = innerStore.nodeWidth / 2;
                        targetY = innerStore.nodeHeight / 2;
                    }

                    target = storageName === 'nodeGroup'
                        ? {x: targetX, y: targetY, style: {opacity: 0}}
                        : {
                            shape: {x: targetX, y: targetY, width: 0, height: 0},
                            style: {opacity: 0}
                        };
                }
                // @ts-ignore
                target && animationWrap.add(el, target, duration, easing);
            });
        });

        // Make other animations
        each(this._storage, function (store, storageName) {
            each(store, function (el, rawIndex) {
                const last = renderResult.lastsForAnimation[storageName][rawIndex];
                const target: PathProps = {};

                if (!last) {
                    return;
                }

                if (el instanceof graphic.Group) {
                    if (last.oldX != null) {
                        target.x = el.x;
                        target.y = el.y;
                        el.x = last.oldX;
                        el.y = last.oldY;
                    }
                }
                else {
                    if (last.oldShape) {
                        target.shape = extend({}, el.shape);
                        el.setShape(last.oldShape);
                    }

                    if (last.fadein) {
                        el.setStyle('opacity', 0);
                        target.style = {opacity: 1};
                    }
                    // When animation is stopped for succedent animation starting,
                    // el.style.opacity might not be 1
                    else if (el.style.opacity !== 1) {
                        target.style = {opacity: 1};
                    }
                }

                // @ts-ignore
                animationWrap.add(el, target, duration, easing);
            });
        }, this);

        this._state = 'animating';

        animationWrap
            .done(bind(function () {
                this._state = 'ready';
                renderResult.renderFinally();
            }, this))
            .start();
    }

    private _resetController(api: ExtensionAPI) {
        let controller = this._controller;

        // Init controller.
        if (!controller) {
            controller = this._controller = new RoamController(api.getZr());
            controller.enable(this.seriesModel.get('roam'));
            controller.on('pan', bind(this._onPan, this));
            controller.on('zoom', bind(this._onZoom, this));
        }

        const rect = new BoundingRect(0, 0, api.getWidth(), api.getHeight());
        controller.setPointerChecker(function (e, x, y) {
            return rect.contain(x, y);
        });
    }

    private _clearController() {
        let controller = this._controller;
        if (controller) {
            controller.dispose();
            controller = null;
        }
    }

    private _onPan(e: RoamEventParams['pan']) {
        if (this._state !== 'animating'
            && (Math.abs(e.dx) > DRAG_THRESHOLD || Math.abs(e.dy) > DRAG_THRESHOLD)
        ) {
            // These param must not be cached.
            const root = this.seriesModel.getData().tree.root;

            if (!root) {
                return;
            }

            const rootLayout = root.getLayout();

            if (!rootLayout) {
                return;
            }

            this.api.dispatchAction({
                type: 'treemapMove',
                from: this.uid,
                seriesId: this.seriesModel.id,
                rootRect: {
                    x: rootLayout.x + e.dx, y: rootLayout.y + e.dy,
                    width: rootLayout.width, height: rootLayout.height
                }
            } as TreemapMovePayload);
        }
    }

    private _onZoom(e: RoamEventParams['zoom']) {
        let mouseX = e.originX;
        let mouseY = e.originY;

        if (this._state !== 'animating') {
            // These param must not be cached.
            const root = this.seriesModel.getData().tree.root;

            if (!root) {
                return;
            }

            const rootLayout = root.getLayout();

            if (!rootLayout) {
                return;
            }

            const rect = new BoundingRect(
                rootLayout.x, rootLayout.y, rootLayout.width, rootLayout.height
            );
            const layoutInfo = this.seriesModel.layoutInfo;

            // Transform mouse coord from global to containerGroup.
            mouseX -= layoutInfo.x;
            mouseY -= layoutInfo.y;

            // Scale root bounding rect.
            const m = matrix.create();
            matrix.translate(m, m, [-mouseX, -mouseY]);
            matrix.scale(m, m, [e.scale, e.scale]);
            matrix.translate(m, m, [mouseX, mouseY]);

            rect.applyTransform(m);

            this.api.dispatchAction({
                type: 'treemapRender',
                from: this.uid,
                seriesId: this.seriesModel.id,
                rootRect: {
                    x: rect.x, y: rect.y,
                    width: rect.width, height: rect.height
                }
            } as TreemapRenderPayload);
        }
    }

    private _initEvents(containerGroup: graphic.Group) {
        containerGroup.on('click', (e) => {
            if (this._state !== 'ready') {
                return;
            }

            const nodeClick = this.seriesModel.get('nodeClick', true);

            if (!nodeClick) {
                return;
            }

            const targetInfo = this.findTarget(e.offsetX, e.offsetY);

            if (!targetInfo) {
                return;
            }

            const node = targetInfo.node;
            if (node.getLayout().isLeafRoot) {
                this._rootToNode(targetInfo);
            }
            else {
                if (nodeClick === 'zoomToNode') {
                    this._zoomToNode(targetInfo);
                }
                else if (nodeClick === 'link') {
                    const itemModel = node.hostTree.data.getItemModel<TreeSeriesNodeItemOption>(node.dataIndex);
                    const link = itemModel.get('link', true);
                    const linkTarget = itemModel.get('target', true) || 'blank';
                    link && windowOpen(link, linkTarget);
                }
            }

        }, this);
    }

    private _renderBreadcrumb(seriesModel: TreemapSeriesModel, api: ExtensionAPI, targetInfo: FoundTargetInfo) {
        if (!targetInfo) {
            targetInfo = seriesModel.get('leafDepth', true) != null
                ? {node: seriesModel.getViewRoot()}
                // FIXME
                // better way?
                // Find breadcrumb tail on center of containerGroup.
                : this.findTarget(api.getWidth() / 2, api.getHeight() / 2);

            if (!targetInfo) {
                targetInfo = {node: seriesModel.getData().tree.root};
            }
        }

        (this._breadcrumb || (this._breadcrumb = new Breadcrumb(this.group)))
            .render(seriesModel, api, targetInfo.node, (node) => {
                if (this._state !== 'animating') {
                    helper.aboveViewRoot(seriesModel.getViewRoot(), node)
                        ? this._rootToNode({node: node})
                        : this._zoomToNode({node: node});
                }
            });
    }

    /**
     * @override
     */
    remove() {
        this._clearController();
        this._containerGroup && this._containerGroup.removeAll();
        this._storage = createStorage() as RenderElementStorage;
        this._state = 'ready';
        this._breadcrumb && this._breadcrumb.remove();
    }

    dispose() {
        this._clearController();
    }

    private _zoomToNode(targetInfo: FoundTargetInfo) {
        this.api.dispatchAction({
            type: 'treemapZoomToNode',
            from: this.uid,
            seriesId: this.seriesModel.id,
            targetNode: targetInfo.node
        });
    }

    private _rootToNode(targetInfo: FoundTargetInfo) {
        this.api.dispatchAction({
            type: 'treemapRootToNode',
            from: this.uid,
            seriesId: this.seriesModel.id,
            targetNode: targetInfo.node
        });
    }

    /**
     * @public
     * @param {number} x Global coord x.
     * @param {number} y Global coord y.
     * @return {Object} info If not found, return undefined;
     * @return {number} info.node Target node.
     * @return {number} info.offsetX x refer to target node.
     * @return {number} info.offsetY y refer to target node.
     */
    findTarget(x: number, y: number): FoundTargetInfo {
        let targetInfo;
        const viewRoot = this.seriesModel.getViewRoot();

        viewRoot.eachNode({attr: 'viewChildren', order: 'preorder'}, function (node) {
            const bgEl = this._storage.background[node.getRawIndex()];
            // If invisible, there might be no element.
            if (bgEl) {
                const point = bgEl.transformCoordToLocal(x, y);
                const shape = bgEl.shape;

                // For performance consideration, dont use 'getBoundingRect'.
                if (shape.x <= point[0]
                    && point[0] <= shape.x + shape.width
                    && shape.y <= point[1]
                    && point[1] <= shape.y + shape.height
                ) {
                    targetInfo = {
                        node: node,
                        offsetX: point[0],
                        offsetY: point[1]
                    };
                }
                else {
                    return false; // Suppress visit subtree.
                }
            }
        }, this);

        return targetInfo;
    }
}

/**
 * @inner
 */
function createStorage(): RenderElementStorage | LastCfgStorage {
    return {
        nodeGroup: [],
        background: [],
        content: []
    };
}

/**
 * @inner
 * @return Return undefined means do not travel further.
 */
function renderNode(
    seriesModel: TreemapSeriesModel,
    thisStorage: RenderElementStorage,
    oldStorage: RenderElementStorage,
    reRoot: ReRoot,
    lastsForAnimation: RenderResult['lastsForAnimation'],
    willInvisibleEls: RenderResult['willInvisibleEls'],
    thisNode: TreeNode,
    oldNode: TreeNode,
    parentGroup: graphic.Group,
    depth: number
) {
    // Whether under viewRoot.
    if (!thisNode) {
        // Deleting nodes will be performed finally. This method just find
        // element from old storage, or create new element, set them to new
        // storage, and set styles.
        return;
    }

    // -------------------------------------------------------------------
    // Start of closure variables available in "Procedures in renderNode".

    const thisLayout = thisNode.getLayout();
    const data = seriesModel.getData();
    const nodeModel = thisNode.getModel<TreemapSeriesNodeItemOption>();

    // Only for enabling highlight/downplay. Clear firstly.
    // Because some node will not be rendered.
    data.setItemGraphicEl(thisNode.dataIndex, null);

    if (!thisLayout || !thisLayout.isInView) {
        return;
    }

    const thisWidth = thisLayout.width;
    const thisHeight = thisLayout.height;
    const borderWidth = thisLayout.borderWidth;
    const thisInvisible = thisLayout.invisible;

    const thisRawIndex = thisNode.getRawIndex();
    const oldRawIndex = oldNode && oldNode.getRawIndex();

    const thisViewChildren = thisNode.viewChildren;
    const upperHeight = thisLayout.upperHeight;
    const isParent = thisViewChildren && thisViewChildren.length;
    const itemStyleNormalModel = nodeModel.getModel('itemStyle');
    const itemStyleEmphasisModel = nodeModel.getModel(['emphasis', 'itemStyle']);

    // End of closure ariables available in "Procedures in renderNode".
    // -----------------------------------------------------------------

    // Node group
    const group = giveGraphic('nodeGroup', Group);

    if (!group) {
        return;
    }

    parentGroup.add(group);
    // x,y are not set when el is above view root.
    group.x = thisLayout.x || 0;
    group.y = thisLayout.y || 0;
    group.markRedraw();
    inner(group).nodeWidth = thisWidth;
    inner(group).nodeHeight = thisHeight;

    if (thisLayout.isAboveViewRoot) {
        return group;
    }

    // Background
    const bg = giveGraphic('background', Rect, depth, Z_BG);
    bg && renderBackground(group, bg, isParent && thisLayout.upperLabelHeight);

    // No children, render content.
    if (isParent) {
        // Because of the implementation about "traverse" in graphic hover style, we
        // can not set hover listener on the "group" of non-leaf node. Otherwise the
        // hover event from the descendents will be listenered.
        if (graphic.isHighDownDispatcher(group)) {
            graphic.setAsHighDownDispatcher(group, false);
        }
        if (bg) {
            graphic.setAsHighDownDispatcher(bg, true);
            // Only for enabling highlight/downplay.
            data.setItemGraphicEl(thisNode.dataIndex, bg);
        }
    }
    else {
        const content = giveGraphic('content', Rect, depth, Z_CONTENT);
        content && renderContent(group, content);

        if (bg && graphic.isHighDownDispatcher(bg)) {
            graphic.setAsHighDownDispatcher(bg, false);
        }
        graphic.setAsHighDownDispatcher(group, true);
        // Only for enabling highlight/downplay.
        data.setItemGraphicEl(thisNode.dataIndex, group);
    }

    return group;

    // ----------------------------
    // | Procedures in renderNode |
    // ----------------------------

    function renderBackground(group: graphic.Group, bg: graphic.Rect, useUpperLabel: boolean) {
        const ecData = graphic.getECData(bg);
        // For tooltip.
        ecData.dataIndex = thisNode.dataIndex;
        ecData.seriesIndex = seriesModel.seriesIndex;

        bg.setShape({x: 0, y: 0, width: thisWidth, height: thisHeight});

        if (thisInvisible) {
            // If invisible, do not set visual, otherwise the element will
            // change immediately before animation. We think it is OK to
            // remain its origin color when moving out of the view window.
            processInvisible(bg);
        }
        else {
            bg.invisible = false;
            const visualBorderColor = thisNode.getVisual('style').stroke;
            const emphasisBorderColor = itemStyleEmphasisModel.get('borderColor');
            const normalStyle = getItemStyleNormal(itemStyleNormalModel);
            normalStyle.fill = visualBorderColor;
            const emphasisStyle = getItemStyleEmphasis(itemStyleEmphasisModel);
            emphasisStyle.fill = emphasisBorderColor;

            if (useUpperLabel) {
                const upperLabelWidth = thisWidth - 2 * borderWidth;

                prepareText(
                    bg, visualBorderColor, upperLabelWidth, upperHeight,
                    {x: borderWidth, y: 0, width: upperLabelWidth, height: upperHeight}
                );
            }
            // For old bg.
            else {
                bg.removeTextContent();
            }

            bg.setStyle(normalStyle);
            graphic.enableElementHoverEmphasis(bg, emphasisStyle);
        }

        group.add(bg);
    }

    function renderContent(group: graphic.Group, content: graphic.Rect) {
        const ecData = graphic.getECData(content);
        // For tooltip.
        ecData.dataIndex = thisNode.dataIndex;
        ecData.seriesIndex = seriesModel.seriesIndex;

        const contentWidth = Math.max(thisWidth - 2 * borderWidth, 0);
        const contentHeight = Math.max(thisHeight - 2 * borderWidth, 0);

        content.culling = true;
        content.setShape({
            x: borderWidth,
            y: borderWidth,
            width: contentWidth,
            height: contentHeight
        });

        if (thisInvisible) {
            // If invisible, do not set visual, otherwise the element will
            // change immediately before animation. We think it is OK to
            // remain its origin color when moving out of the view window.
            processInvisible(content);
        }
        else {
            content.invisible = false;
            // TODO. Optimize.
            const visualColor = thisNode.getVisual('style').fill;
            const normalStyle = getItemStyleNormal(itemStyleNormalModel);
            normalStyle.fill = visualColor;
            const emphasisStyle = getItemStyleEmphasis(itemStyleEmphasisModel);

            prepareText(content, visualColor, contentWidth, contentHeight);

            content.setStyle(normalStyle);
            graphic.enableElementHoverEmphasis(content, emphasisStyle);
        }

        group.add(content);
    }

    function processInvisible(element: graphic.Rect) {
        // Delay invisible setting utill animation finished,
        // avoid element vanish suddenly before animation.
        !element.invisible && willInvisibleEls.push(element);
    }

    function prepareText(
        rectEl: graphic.Rect,
        visualColor: ColorString,
        width: number,
        height: number,
        upperLabelRect?: RectLike
    ) {
<<<<<<< HEAD
        const normalLabelModel = nodeModel.getModel(
            upperLabelRect ? PATH_UPPERLABEL_NORMAL : PATH_LABEL_NOAMAL
        );
        const emphasisLabelModel = nodeModel.getModel(
            upperLabelRect ? PATH_UPPERLABEL_EMPHASIS : PATH_LABEL_EMPHASIS
        );

        let text = retrieve(
            seriesModel.getFormattedLabel(
                thisNode.dataIndex, 'normal', null, null, normalLabelModel.get('formatter')
            ),
            nodeModel.get('name')
        );
        if (!upperLabelRect && thisLayout.isLeafRoot) {
            const iconChar = seriesModel.get('drillDownIcon', true);
            text = iconChar ? iconChar + ' ' + text : text;
        }
=======
        const defaultText = nodeModel.get('name');
>>>>>>> 9963aa4f

        const isShow = normalLabelModel.getShallow('show');

        graphic.setLabelStyle(
            rectEl, normalLabelModel, emphasisLabelModel,
            {
<<<<<<< HEAD
                defaultText: isShow ? text : null,
                inheritColor: visualColor
=======
                defaultText: isShow ? defaultText : null,
                autoColor: visualColor,
                labelFetcher: seriesModel,
                labelDataIndex: thisNode.dataIndex,
                labelProp: upperLabelRect ? 'upperLabel' : 'label'
>>>>>>> 9963aa4f
            }
        );

        const textEl = rectEl.getTextContent();
        const textStyle = textEl.style;
        textStyle.overflow = 'truncate';
        textStyle.truncateMinChar = 2;
        textStyle.width = width;

        addDrillDownIcon(textStyle, upperLabelRect, thisLayout);
        const textEmphasisState = textEl.getState('emphasis');
        addDrillDownIcon(textEmphasisState ? textEmphasisState.style : null, upperLabelRect, thisLayout);

        // TODOTODO
        // upperLabelRect && (normalStyle.textRect = clone(upperLabelRect));

        // normalStyle.truncate = (isShow && normalLabelModel.get('ellipsis'))
        //     ? {
        //         outerWidth: width,
        //         outerHeight: height,
        //         minChar: 2
        //     }
        //     : null;
    }

    function addDrillDownIcon(style: TextStyleProps, upperLabelRect: RectLike, thisLayout: any) {
        const text = style ? style.text : null;
        if (!upperLabelRect && thisLayout.isLeafRoot && text != null) {
            const iconChar = seriesModel.get('drillDownIcon', true);
            style.text = iconChar ? iconChar + ' ' + text : text;
        }
    }

    function giveGraphic<T extends graphic.Group | graphic.Rect>(
        storageName: keyof RenderElementStorage,
        Ctor: {new(): T},
        depth?: number,
        z?: number
    ): T {
        let element = oldRawIndex != null && oldStorage[storageName][oldRawIndex];
        const lasts = lastsForAnimation[storageName];

        if (element) {
            // Remove from oldStorage
            oldStorage[storageName][oldRawIndex] = null;
            prepareAnimationWhenHasOld(lasts, element);
        }
        // If invisible and no old element, do not create new element (for optimizing).
        else if (!thisInvisible) {
            element = new Ctor();
            if (element instanceof Displayable) {
                element.z = calculateZ(depth, z);
            }
            prepareAnimationWhenNoOld(lasts, element);
        }

        // Set to thisStorage
        return (thisStorage[storageName][thisRawIndex] = element) as T;
    }

    function prepareAnimationWhenHasOld(lasts: LastCfg[], element: graphic.Group | graphic.Rect) {
        const lastCfg = lasts[thisRawIndex] = {} as LastCfg;
        if (element instanceof Group) {
            lastCfg.oldX = element.x;
            lastCfg.oldY = element.y;
        }
        else {
            lastCfg.oldShape = extend({}, element.shape);
        }
    }

    // If a element is new, we need to find the animation start point carefully,
    // otherwise it will looks strange when 'zoomToNode'.
    function prepareAnimationWhenNoOld(lasts: LastCfg[], element: graphic.Group | graphic.Rect) {
        const lastCfg = lasts[thisRawIndex] = {} as LastCfg;
        const parentNode = thisNode.parentNode;
        const isGroup = element instanceof graphic.Group;

        if (parentNode && (!reRoot || reRoot.direction === 'drillDown')) {
            let parentOldX = 0;
            let parentOldY = 0;

            // New nodes appear from right-bottom corner in 'zoomToNode' animation.
            // For convenience, get old bounding rect from background.
            const parentOldBg = lastsForAnimation.background[parentNode.getRawIndex()];
            if (!reRoot && parentOldBg && parentOldBg.oldShape) {
                parentOldX = parentOldBg.oldShape.width;
                parentOldY = parentOldBg.oldShape.height;
            }

            // When no parent old shape found, its parent is new too,
            // so we can just use {x:0, y:0}.
            if (isGroup) {
                lastCfg.oldX = 0;
                lastCfg.oldY = parentOldY;
            }
            else {
                lastCfg.oldShape = {x: parentOldX, y: parentOldY, width: 0, height: 0};
            }
        }

        // Fade in, user can be aware that these nodes are new.
        lastCfg.fadein = !isGroup;
    }

}

// We can not set all backgroud with the same z, Because the behaviour of
// drill down and roll up differ background creation sequence from tree
// hierarchy sequence, which cause that lowser background element overlap
// upper ones. So we calculate z based on depth.
// Moreover, we try to shrink down z interval to [0, 1] to avoid that
// treemap with large z overlaps other components.
function calculateZ(depth: number, zInLevel: number) {
    const zb = depth * Z_BASE + zInLevel;
    return (zb - 1) / zb;
}

ChartView.registerClass(TreemapView);<|MERGE_RESOLUTION|>--- conflicted
+++ resolved
@@ -914,7 +914,6 @@
         height: number,
         upperLabelRect?: RectLike
     ) {
-<<<<<<< HEAD
         const normalLabelModel = nodeModel.getModel(
             upperLabelRect ? PATH_UPPERLABEL_NORMAL : PATH_LABEL_NOAMAL
         );
@@ -932,25 +931,16 @@
             const iconChar = seriesModel.get('drillDownIcon', true);
             text = iconChar ? iconChar + ' ' + text : text;
         }
-=======
-        const defaultText = nodeModel.get('name');
->>>>>>> 9963aa4f
 
         const isShow = normalLabelModel.getShallow('show');
 
         graphic.setLabelStyle(
             rectEl, normalLabelModel, emphasisLabelModel,
             {
-<<<<<<< HEAD
                 defaultText: isShow ? text : null,
-                inheritColor: visualColor
-=======
-                defaultText: isShow ? defaultText : null,
-                autoColor: visualColor,
+                inheritColor: visualColor,
                 labelFetcher: seriesModel,
-                labelDataIndex: thisNode.dataIndex,
-                labelProp: upperLabelRect ? 'upperLabel' : 'label'
->>>>>>> 9963aa4f
+                labelDataIndex: thisNode.dataIndex
             }
         );
 
