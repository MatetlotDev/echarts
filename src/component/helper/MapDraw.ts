--- conflicted
+++ resolved
@@ -41,10 +41,8 @@
 import { setLabelStyle, getLabelStatesModels } from '../../label/labelStyle';
 import { getECData } from '../../util/innerStore';
 import { createOrUpdatePatternFromDecal } from '../../util/decal';
-<<<<<<< HEAD
 import { makeInner } from '../../util/model';
-import ZRText from 'zrender/src/graphic/Text';
-=======
+import ZRText, {TextStyleProps} from 'zrender/src/graphic/Text';
 import { ViewCoordSysTransformInfoPart } from '../../coord/View';
 import { GeoSVGGraphicRecord, GeoSVGResource } from '../../coord/geo/GeoSVGResource';
 import Displayable from 'zrender/src/graphic/Displayable';
@@ -52,8 +50,6 @@
 import List from '../../data/List';
 import { GeoJSONRegion } from '../../coord/geo/Region';
 import { SVGNodeTagLower } from 'zrender/src/tool/parseSVG';
-import { TextStyleProps } from 'zrender/src/graphic/Text';
->>>>>>> b059e221
 
 const mapLabelTransform = makeInner<{
     x: number
@@ -208,20 +204,6 @@
             && data.getVisual('visualMeta')
             && data.getVisual('visualMeta').length > 0;
 
-<<<<<<< HEAD
-        const sx = transformInfo.rawScaleX;
-        const sy = transformInfo.rawScaleY;
-        const offsetX = transformInfo.rawX;
-        const offsetY = transformInfo.rawY;
-        const transformPoint = function (point: number[]): number[] {
-            return [
-                point[0] * sx + offsetX,
-                point[1] * sy + offsetY
-            ];
-        };
-
-        zrUtil.each(geo.regions, function (region) {
-=======
         const viewBuildCtx = {
             api,
             geo,
@@ -266,7 +248,6 @@
             const regionModel = mapOrGeoModel.getRegionModel(regionName);
             const dataIdx = data ? data.indexOfName(regionName) : null;
 
->>>>>>> b059e221
             // Consider in GeoJson properties.name may be duplicated, for example,
             // there is multiple region named "United Kindom" or "France" (so many
             // colonies). And it is not appropriate to merge them in geo, which
@@ -297,46 +278,6 @@
             });
             regionGroup.add(compoundPath);
 
-<<<<<<< HEAD
-            const regionModel = mapOrGeoModel.getRegionModel(region.name) || mapOrGeoModel;
-
-            // @ts-ignore FIXME:TS fix the "compatible with each other"?
-            const itemStyleModel = regionModel.getModel('itemStyle');
-            // @ts-ignore FIXME:TS fix the "compatible with each other"?
-            const emphasisModel = regionModel.getModel('emphasis');
-            const emphasisItemStyleModel = emphasisModel.getModel('itemStyle');
-            // @ts-ignore FIXME:TS fix the "compatible with each other"?
-            const blurItemStyleModel = regionModel.getModel(['blur', 'itemStyle']);
-            // @ts-ignore FIXME:TS fix the "compatible with each other"?
-            const selectItemStyleModel = regionModel.getModel(['select', 'itemStyle']);
-
-            // NOTE: DONT use 'style' in visual when drawing map.
-            // This component is used for drawing underlying map for both geo component and map series.
-            const itemStyle = getFixedItemStyle(itemStyleModel);
-            const emphasisItemStyle = getFixedItemStyle(emphasisItemStyleModel);
-            const blurItemStyle = getFixedItemStyle(blurItemStyleModel);
-            const selectItemStyle = getFixedItemStyle(selectItemStyleModel);
-
-            let dataIdx;
-            // Use the itemStyle in data if has data
-            if (data) {
-                dataIdx = data.indexOfName(region.name);
-                // Only visual color of each item will be used. It can be encoded by visualMap
-                // But visual color of series is used in symbol drawing
-                //
-                // Visual color for each series is for the symbol draw
-                const style = data.getItemVisual(dataIdx, 'style');
-                const decal = data.getItemVisual(dataIdx, 'decal');
-                if (isVisualEncodedByVisualMap && style.fill) {
-                    itemStyle.fill = style.fill;
-                }
-                if (decal) {
-                    itemStyle.decal = createOrUpdatePatternFromDecal(decal, api);
-                }
-            }
-
-=======
->>>>>>> b059e221
             zrUtil.each(region.geometries, function (geometry) {
                 if (geometry.type !== 'polygon') {
                     return;
@@ -387,44 +328,10 @@
         const mapName = viewBuildCtx.geo.map;
         const transformInfoRaw = viewBuildCtx.transformInfoRaw;
 
-<<<<<<< HEAD
-                const centerPt = transformPoint(region.center);
-                const textEl = new graphic.Text({
-                    x: centerPt[0],
-                    y: centerPt[1],
-                    // FIXME
-                    // label rotation is not support yet in geo or regions of series-map
-                    // that has no data. The rotation will be effected by this `scale`.
-                    // So needed to change to RectText?
-                    scaleX: 1 / group.scaleX,
-                    scaleY: 1 / group.scaleY,
-                    z2: 10,
-                    silent: true
-                });
-                // Save transform to restore during roam.
-                // In case LabelManager modified it.
-                // TODO
-                mapLabelTransform(textEl).x = centerPt[0];
-                mapLabelTransform(textEl).y = centerPt[1];
-
-                setLabelStyle<typeof query>(
-                    textEl, getLabelStatesModels(regionModel),
-                    {
-                        labelFetcher: labelFetcher,
-                        labelDataIndex: query,
-                        defaultText: region.name
-                    },
-                    { normal: {
-                        align: 'center',
-                        verticalAlign: 'middle'
-                    } }
-                );
-=======
         this._svgGroup.x = transformInfoRaw.x;
         this._svgGroup.y = transformInfoRaw.y;
         this._svgGroup.scaleX = transformInfoRaw.scaleX;
         this._svgGroup.scaleY = transformInfoRaw.scaleY;
->>>>>>> b059e221
 
         if (this._svgResourceChanged(mapName)) {
             this._freeSVG();
