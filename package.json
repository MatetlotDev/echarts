{
  "name": "echarts",
<<<<<<< HEAD
  "version": "4.2.1-rc.2",
=======
  "version": "4.2.1",
>>>>>>> 010315e9
  "description": "A powerful charting and visualization library for browser",
  "license": "Apache-2.0",
  "keywords": [
    "visualization",
    "canvas"
  ],
  "homepage": "http://echarts.apache.org",
  "repository": {
    "type": "git",
    "url": "https://github.com/apache/incubator-echarts.git"
  },
  "scripts": {
    "prepublish": "node build/build.js --prepublish",
    "test": "node build/build.js"
  },
  "dependencies": {
    "zrender": "4.0.7"
  },
  "devDependencies": {
    "@babel/core": "^7.3.4",
    "@babel/helper-module-transforms": "7.0.0-beta.31",
    "@babel/helper-simple-access": "7.0.0-beta.31",
    "@babel/template": "7.0.0-beta.31",
    "@babel/types": "7.0.0-beta.31",
    "assert": "1.4.1",
    "commander": "2.11.0",
    "coordtransform": "2.0.2",
    "escodegen": "1.8.0",
    "esprima": "2.7.2",
    "estraverse": "4.1.1",
    "fs-extra": "0.26.7",
    "glob": "7.0.0",
    "rollup": "0.50.0",
    "rollup-plugin-node-resolve": "3.0.0",
    "rollup-plugin-uglify": "2.0.1"
  }
}<|MERGE_RESOLUTION|>--- conflicted
+++ resolved
@@ -1,10 +1,6 @@
 {
   "name": "echarts",
-<<<<<<< HEAD
-  "version": "4.2.1-rc.2",
-=======
   "version": "4.2.1",
->>>>>>> 010315e9
   "description": "A powerful charting and visualization library for browser",
   "license": "Apache-2.0",
   "keywords": [
@@ -24,7 +20,7 @@
     "zrender": "4.0.7"
   },
   "devDependencies": {
-    "@babel/core": "^7.3.4",
+    "@babel/core": "7.3.4",
     "@babel/helper-module-transforms": "7.0.0-beta.31",
     "@babel/helper-simple-access": "7.0.0-beta.31",
     "@babel/template": "7.0.0-beta.31",
